--- conflicted
+++ resolved
@@ -4,13 +4,8 @@
     requirements = f.read().splitlines()
 
 setup(
-<<<<<<< HEAD
     name="pygge-fear",
-    version="2.2.5",
-=======
-    name="pygge",
     version="2.2.6",
->>>>>>> 911edef4
     description="A Python library for interacting with GoodGame Empire API.",
     author="danadum",
     author_email="danadum.empire@gmail.com",
