--- conflicted
+++ resolved
@@ -97,8 +97,6 @@
         except Exception as e:
             if not quiet:
                 raise e
-<<<<<<< HEAD
-=======
             return False
 
     def get_presets(self, sync: bool = True, quiet: bool = False) -> dict | bool:
@@ -187,5 +185,4 @@
         except Exception as e:
             if not quiet:
                 raise e
->>>>>>> 911edef4
             return False