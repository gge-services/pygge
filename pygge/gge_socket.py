--- conflicted
+++ resolved
@@ -299,9 +299,6 @@
         """
         self.get_offerings_status(sync=sync, quiet=quiet)
         self.complete_quest_condition(1, "visitGeneralsInn", sync=sync, quiet=quiet)
-<<<<<<< HEAD
-        self.skip_generals_intro(sync=sync, quiet=quiet)
-=======
         self.skip_generals_intro(sync=sync, quiet=quiet)
 
     def login(
@@ -323,7 +320,7 @@
         Raises:
             Exception: If an error occurs during the operation and `quiet` is False.
         """
-        self.login_without_recaptcha_token(name, password, sync=sync, quiet=quiet)
+        return self.login_with_recaptcha_token(name, password, "testToken", sync=sync, quiet=quiet)
     
     def register(
         self, name: str, email: str, password: str, sync: bool = True, quiet: bool = False
@@ -346,5 +343,4 @@
             Exception: If an error occurs and `quiet` is False.
         """
         recaptcha_token = self.generate_recaptcha_token()
-        self.register_with_recaptcha_token(name, email, password, recaptcha_token, sync=sync, quiet=quiet)
->>>>>>> 911edef4
+        self.register_with_recaptcha_token(name, email, password, recaptcha_token, sync=sync, quiet=quiet)